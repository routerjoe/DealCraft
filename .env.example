# RFQ Draft Emails - Environment Example
# Copy to .env and customize. Do not commit the .env file.
INSIDE_TEAM_EMAIL=airforceinsideteam@redriver.com
INSIDE_SALES_NAME=Kristen Bateman
INSIDE_SALES_EMAIL=kristen.bateman@redriver.com
SE_NAME=Lewis Hickman
SE_EMAIL=lewis.hickman@redriver.com
OEM_REP_NAME=Your OEM Rep
OEM_REP_EMAIL=oem.rep@example.com
ACCOUNT_EXEC_NAME=Joe Nolan
ACCOUNT_EXEC_EMAIL=joe.nolan@redriver.com
ACCOUNT_EXEC_PHONE=678.951.5584

# SMTP settings for outbound RFQ notifications
# Used by: [src/email/sendRfqEmail.ts](src/email/sendRfqEmail.ts)
SMTP_HOST=smtp.office365.com
SMTP_PORT=587
SMTP_SECURE=false
SMTP_USER=
SMTP_PASS=
MAIL_FROM=

# RFQ rules and safety defaults
# Used by: [src/tools/rfq/rules.ts](src/tools/rfq/rules.ts)
# Auto-decline marks NO-GO only when enabled; never deletes Outlook emails by default
RFQ_AUTO_DECLINE_ENABLED=false
LOG_LEVEL=info

# Optional path overrides for storage locations (uncomment and set if needed)
# RED_RIVER_BASE_DIR=/Users/you/RedRiver
# OBSIDIAN_VAULT_PATH=/Users/you/Documents/RedRiverSales
# ATTACHMENTS_DIR=/Users/you/RedRiver/attachments
# SQLITE_DB_PATH=/Users/you/RedRiver/data/rfq_tracking.db

# IntroMail defaults
# Default subject when Analyzer recommended_subject is not present
INTROMAIL_SUBJECT_DEFAULT=Intro — Red River + {{company}}
# Optional default attachment path for intros; leave empty to skip
INTROMAIL_ATTACHMENT_DEFAULT=
# Optional config override; defaults to ./config/intromail_analyzer.config.json
INTROMAIL_ANALYZER_CONFIG=./config/intromail_analyzer.config.json
# Optional inbox watcher directory for new campaign CSVs
INTROMAIL_INBOX_DIR=/Users/you/RedRiver/campaigns/inbox

# AI Provider Configuration for RFQ Analysis
# Used by: [src/tools/rfq/ai-analyzer.ts](src/tools/rfq/ai-analyzer.ts)
# Configure one or more AI providers - the system will use the agent_routes.yaml to select appropriate provider
ANTHROPIC_API_KEY=
OPENAI_API_KEY=
GOOGLE_API_KEY=

# AI Analysis Settings
RFQ_AI_ENABLED=true
RFQ_AI_DEFAULT_PROVIDER=claude
RFQ_AI_TEMPERATURE=0.3
RFQ_AI_MAX_TOKENS=2000

# AI Email Guidance (SMTP-sent RFQ notification emails)
# When enabled, uses docs/rfq/rfq_guidance_kilocode_prompt.md to generate dynamic "Next Steps" section
# Provider determined by RFQ_AI_DEFAULT_PROVIDER; falls back to static template on error
RFQ_EMAIL_AI_GUIDANCE=false

<<<<<<< HEAD
# Webhook Authentication (Sprint 10)
# Used by: [mcp/api/v1/webhooks.py](mcp/api/v1/webhooks.py)
# HMAC-SHA256 secrets for validating webhook signatures from external providers
# Generate with: python -c "import secrets; print(secrets.token_urlsafe(32))"
GOVLY_WEBHOOK_SECRET=
RADAR_WEBHOOK_SECRET=
=======
# Slack Bot Configuration (Sprint 11)
# Used by: [src/tools/slack/index.ts](src/tools/slack/index.ts)
# Bot token for Slack workspace integration (required for slash commands)
# Get from: https://api.slack.com/apps → Your App → OAuth & Permissions
SLACK_BOT_TOKEN=
SLACK_SIGNING_SECRET=
# Optional: Enable/disable Slack integration
SLACK_ENABLED=false
# Optional: Default channel for bot notifications
SLACK_DEFAULT_CHANNEL=#sales-automation
>>>>>>> aecd0ec5
<|MERGE_RESOLUTION|>--- conflicted
+++ resolved
@@ -60,14 +60,13 @@
 # Provider determined by RFQ_AI_DEFAULT_PROVIDER; falls back to static template on error
 RFQ_EMAIL_AI_GUIDANCE=false
 
-<<<<<<< HEAD
 # Webhook Authentication (Sprint 10)
 # Used by: [mcp/api/v1/webhooks.py](mcp/api/v1/webhooks.py)
 # HMAC-SHA256 secrets for validating webhook signatures from external providers
 # Generate with: python -c "import secrets; print(secrets.token_urlsafe(32))"
 GOVLY_WEBHOOK_SECRET=
 RADAR_WEBHOOK_SECRET=
-=======
+
 # Slack Bot Configuration (Sprint 11)
 # Used by: [src/tools/slack/index.ts](src/tools/slack/index.ts)
 # Bot token for Slack workspace integration (required for slash commands)
@@ -77,5 +76,4 @@
 # Optional: Enable/disable Slack integration
 SLACK_ENABLED=false
 # Optional: Default channel for bot notifications
-SLACK_DEFAULT_CHANNEL=#sales-automation
->>>>>>> aecd0ec5
+SLACK_DEFAULT_CHANNEL=#sales-automation